--- conflicted
+++ resolved
@@ -92,21 +92,11 @@
 │
 ├── .gitignore
 ├── README.md                           # Top-level docs
-<<<<<<< HEAD
-└── dev.md                              # Dev notes, changelog, todos
-=======
 ├── AGENTS.md
 ├── Makefile
 ├── TODO.md
 ├── dev_setup.sh
 └── package-lock.json
-
-## 🛠 Dev Setup
-Use the provided **Makefile** to set up the Python environment (via Poetry):
-
-```bash
-make setup
->>>>>>> b8cf5377
 ```
 
 ## Development setup
