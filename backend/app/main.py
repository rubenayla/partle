# backend/app/main.py
import os
from fastapi import FastAPI
from fastapi.middleware.cors import CORSMiddleware

from app.api.v1 import auth, external, health, parts, products, stores, tags, search, logs, public
from app.logging_config import configure_logging, LoggingMiddleware, get_logger
from app.middleware.rate_limit import RateLimitMiddleware

# Configure logging first
configure_logging()
logger = get_logger("main")

<<<<<<< HEAD
# Load .env file
from dotenv import load_dotenv
import os
load_dotenv(os.path.join(os.path.dirname(os.path.dirname(__file__)), '.env'))
=======
# Load local .env if present (useful for local development)
if os.getenv("PRODUCTION_MODE") is None:
    from dotenv import load_dotenv

    load_dotenv()
>>>>>>> d1a4e01f

app = FastAPI(
    title="Partle API",
    version="1.0.0",
    description="""
# Partle Marketplace API

The Partle API provides comprehensive access to marketplace data including products, stores, and platform analytics.

## Features

- **Product Search**: Find products by name, price, category, and tags
- **Store Discovery**: Browse stores and their locations  
- **Platform Analytics**: Get business intelligence and statistics
- **AI Integration**: Public API endpoints for ChatGPT, Claude, and other AI assistants
- **MCP Support**: Model Context Protocol servers for advanced AI integrations

## Authentication

Public API endpoints require API key authentication:
```
Authorization: Bearer pk_test_chatgpt_readonly_key
```

## Rate Limits

- **Public API**: 100 requests per hour per API key
- **Rate limit headers**: X-RateLimit-Limit, X-RateLimit-Remaining, X-RateLimit-Reset

## AI Integration

- **OpenAPI Schema**: Available at `/openapi.json` for AI assistant configuration
- **Public API**: Optimized endpoints at `/v1/public/` for external integrations  
- **MCP Discovery**: Model Context Protocol server information at `/v1/public/mcp/`

## Links

- **Interactive Documentation**: [/docs](/docs)
- **ReDoc Documentation**: [/redoc](/redoc) 
- **Public API Guide**: [/docs/public-api-guide.md](docs/public-api-guide.md)
- **MCP Integration**: [/docs/chatgpt-integration.md](docs/chatgpt-integration.md)
""",
    contact={
        "name": "Partle Support",
        "url": "https://github.com/rubenayla/partle",
        "email": "support@partle.com"
    },
    license_info={
        "name": "Proprietary",
        "url": "https://github.com/rubenayla/partle/blob/main/LICENSE"
    },
    servers=[
        {
            "url": "http://localhost:8000",
            "description": "Development server"
        },
        {
            "url": "https://partle.rubenayla.xyz", 
            "description": "Production server"
        }
    ]
)

# Add middleware
app.add_middleware(LoggingMiddleware)
app.add_middleware(RateLimitMiddleware, calls=100, period=3600)  # 100 requests per hour

# CORS (must be added before routers)
app.add_middleware(
    CORSMiddleware,
    allow_origins=["https://partle.rubenayla.xyz", "http://localhost:5173"],
    allow_credentials=True,
    allow_methods=["*"],
    allow_headers=["*"],
)

# Routes
app.include_router(parts.router, prefix="/v1/parts", tags=["Parts"])
app.include_router(stores.router, prefix="/v1/stores", tags=["Stores"])
app.include_router(auth.router, prefix="/v1/auth", tags=["Auth"])
app.include_router(products.router, prefix="/v1/products", tags=["Products"])
app.include_router(external.router, prefix="/v1/external", tags=["External"])
app.include_router(tags.router, prefix="/v1/tags", tags=["Tags"])
app.include_router(search.router, prefix="/v1/search", tags=["Search"])
app.include_router(logs.router, prefix="/v1/logs", tags=["Logs"])
app.include_router(public.router, prefix="/v1/public", tags=["Public API"])
app.include_router(health.router, prefix="/v1")


@app.get("/")
def root():
    logger.info("Root endpoint accessed")
    return {"status": "ok", "version": "v1", "docs": "/docs"}

@app.get("/mcp-manifest.json")
def get_mcp_manifest_json():
    """Serve MCP manifest file directly for AI discovery"""
    import json
    import os
    
    manifest_path = os.path.join(os.path.dirname(__file__), "../../mcp-manifest.json")
    try:
        with open(manifest_path, 'r') as f:
            manifest = json.load(f)
        return manifest
    except FileNotFoundError:
        from fastapi import HTTPException
        raise HTTPException(
            status_code=404,
            detail="MCP manifest file not found"
        )
    except json.JSONDecodeError:
        from fastapi import HTTPException
        raise HTTPException(
            status_code=500,
            detail="Invalid MCP manifest format"
        )<|MERGE_RESOLUTION|>--- conflicted
+++ resolved
@@ -11,18 +11,11 @@
 configure_logging()
 logger = get_logger("main")
 
-<<<<<<< HEAD
-# Load .env file
-from dotenv import load_dotenv
-import os
-load_dotenv(os.path.join(os.path.dirname(os.path.dirname(__file__)), '.env'))
-=======
 # Load local .env if present (useful for local development)
 if os.getenv("PRODUCTION_MODE") is None:
     from dotenv import load_dotenv
 
     load_dotenv()
->>>>>>> d1a4e01f
 
 app = FastAPI(
     title="Partle API",
